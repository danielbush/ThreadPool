--- conflicted
+++ resolved
@@ -57,30 +57,21 @@
 
     # Add threads to the pool
 
-<<<<<<< HEAD
-  def increment num=1
-    num.times do
-      @mutex.synchronize do
-        @threads.push(
-          Thread.new do
-            loop do
-              item = @global_queue.pop
-              case item
-              when Array
-                item[0].call(*item[1])
-                  # item[0] should be lambda; 
-                  # item[1] should be its args.
-              else
-                item.call
-=======
     def increment num=1
       num.times do
         @mutex.synchronize do
           @threads.push(
             Thread.new do
               loop do
-                @global_queue.pop.call
->>>>>>> 9126d42a
+                item = @global_queue.pop
+                case item
+                when Array
+                  item[0].call(*item[1])
+                    # item[0] should be lambda; 
+                    # item[1] should be its args.
+                else
+                  item.call
+                end
               end
             end
           )
@@ -124,30 +115,19 @@
 
     # Dispatch jobs asynchronously.
 
-<<<<<<< HEAD
-  def dispatch func=nil , args=nil , &block
-    if func.nil?
-      raise "Must be called with a block or lambda." unless block_given?
-    else
-      if args.nil?
-        @global_queue << func 
+    def dispatch func=nil , args=nil , &block
+      if func.nil?
+        raise "Must be called with a block or lambda." unless block_given?
       else
-        @global_queue << [func,args]
-      end
-    end
-    @global_queue << block if block_given?
-=======
-    def dispatch func=nil , &block
-      if block_given?
-        @global_queue << func unless func.nil?
-        @global_queue << block
-      else
-        raise "Must be called with a block." if func.nil?
-        @global_queue << func
-      end
-    end
-
->>>>>>> 9126d42a
+        if args.nil?
+          @global_queue << func 
+        else
+          @global_queue << [func,args]
+        end
+      end
+      @global_queue << block if block_given?
+    end
+
   end
 
   # A Queue that contains its own thread and which
